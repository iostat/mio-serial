--- conflicted
+++ resolved
@@ -22,11 +22,7 @@
 
 [dependencies]
 mio = "0.6"
-<<<<<<< HEAD
 serialport = {git = "https://gitlab.com/susurrus/serialport-rs" }
-=======
-serialport = { version = "~3.2", default-features = false }
->>>>>>> 872e1814
 
 [target.'cfg(unix)'.dependencies]
 nix = "0.11"
