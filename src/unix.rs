//! Unix impl of mio-enabled serial ports.
use std::convert::AsRef;
use std::io::{self, Read, Write};
use std::os::unix::prelude::*;
use std::path::Path;
use std::time::Duration;

use mio::unix::EventedFd;
use mio::{Evented, Poll, PollOpt, Ready, Token};

use serialport::posix::TTYPort;
use serialport::prelude::*;

use nix::sys::termios::{self, SetArg, SpecialCharacterIndices};
use nix::{self, libc};

/// *nix serial port using termios
pub struct Serial {
    inner: TTYPort,
}

fn map_nix_error(e: nix::Error) -> ::Error {
    ::Error {
        kind: ::ErrorKind::Io(io::ErrorKind::Other),
        description: e.to_string(),
    }
}

impl Serial {
    /// Open a nonblocking serial port from the provided path.
    ///
    /// ## Example
    ///
    /// ```ignore
    /// use std::path::Path;
    /// use mio_serial::unix::Serial;
    /// use mio_serial::SerialPortSettings;
    ///
    /// let tty_name = Path::new("/dev/ttyUSB0");
    ///
    /// let serial = Serial::from_path(tty_name, &SerialPortSettings::default()).unwrap();
    /// ```
    pub fn from_path<T: AsRef<Path>>(path: T, settings: &SerialPortSettings) -> ::Result<Self> {
        let port = TTYPort::open(path.as_ref(), settings)?;
        Serial::from_serial(port)
    }

    /// Convert an existing `serialport::posix::TTYPort` struct.
    ///
    ///
    /// ## Example
    ///
    /// ```ignore
    /// extern crate serialport;
    ///
    /// use std::path::Path;
    /// use serialport::posix::TTYPort;
    /// use mio_serial::unix::Serial;
    ///
    /// let tty_name = Path::new("/dev/ttyUSB0");
    /// let blocking_serial = TTYPort::open(tty_path).unwrap();
    ///
    /// let serial = Serial::from_serial(blocking_serial).unwrap();
    /// # fn main() {}
    /// ```
    pub fn from_serial(port: TTYPort) -> ::Result<Self> {
        // Get the termios structure
        let mut t = termios::tcgetattr(port.as_raw_fd()).map_err(map_nix_error)?;

        // Set VMIN = 1 to block until at least one character is received.
        t.control_chars[SpecialCharacterIndices::VMIN as usize] = 1;
        termios::tcsetattr(port.as_raw_fd(), SetArg::TCSANOW, &t).map_err(map_nix_error)?;

        // Set the O_NONBLOCK flag.
        let flags = unsafe { libc::fcntl(port.as_raw_fd(), libc::F_GETFL) };
        if flags < 0 {
            return Err(io::Error::last_os_error().into());
        }

        match unsafe { libc::fcntl(port.as_raw_fd(), libc::F_SETFL, flags | libc::O_NONBLOCK) } {
            0 => Ok(Serial { inner: port }),
            _ => Err(io::Error::last_os_error().into()),
        }
    }

    /// Create a pair of pseudo serial terminals
    ///
    /// ## Returns
    /// Two connected `Serial` objects: `(master, slave)`
    ///
    /// ## Errors
    /// Attempting any IO or parameter settings on the slave tty after the master
    /// tty is closed will return errors.
    ///
    /// ## Examples
    ///
    /// ```
    /// use mio_serial::unix::Serial;
    ///
    /// let (master, slave) = Serial::pair().unwrap();
    /// ```
    pub fn pair() -> ::Result<(Self, Self)> {
        let (master, slave) = TTYPort::pair()?;

        let master = Self::from_serial(master)?;
        let slave = Self::from_serial(slave)?;

        Ok((master, slave))
    }

    /// Sets the exclusivity of the port
    ///
    /// If a port is exclusive, then trying to open the same device path again
    /// will fail.
    ///
    /// See the man pages for the tiocexcl and tiocnxcl ioctl's for more details.
    ///
    /// ## Errors
    ///
    /// * `Io` for any error while setting exclusivity for the port.
    pub fn set_exclusive(&mut self, exclusive: bool) -> ::Result<()> {
        self.inner.set_exclusive(exclusive).map_err(|e| e)
    }

    /// Returns the exclusivity of the port
    ///
    /// If a port is exclusive, then trying to open the same device path again
    /// will fail.
    pub fn exclusive(&self) -> bool {
        self.inner.exclusive()
    }
}

impl SerialPort for Serial {
    /// Returns a struct with the current port settings
    fn settings(&self) -> SerialPortSettings {
        self.inner.settings()
    }

    /// Return the name associated with the serial port, if known.
    fn name(&self) -> Option<String> {
        self.inner.name()
    }

    /// Returns the current baud rate.
    ///
    /// This function returns `None` if the baud rate could not be determined. This may occur if
    /// the hardware is in an uninitialized state. Setting a baud rate with `set_baud_rate()`
    /// should initialize the baud rate to a supported value.
<<<<<<< HEAD
    fn baud_rate(&self) -> serialport::Result<u32> {
=======
    fn baud_rate(&self) -> ::Result<u32> {
>>>>>>> 872e1814
        self.inner.baud_rate()
    }

    /// Returns the character size.
    ///
    /// This function returns `None` if the character size could not be determined. This may occur
    /// if the hardware is in an uninitialized state or is using a non-standard character size.
    /// Setting a baud rate with `set_char_size()` should initialize the character size to a
    /// supported value.
<<<<<<< HEAD
    fn data_bits(&self) -> serialport::Result<::DataBits> {
=======
    fn data_bits(&self) -> ::Result<::DataBits> {
>>>>>>> 872e1814
        self.inner.data_bits()
    }

    /// Returns the flow control mode.
    ///
    /// This function returns `None` if the flow control mode could not be determined. This may
    /// occur if the hardware is in an uninitialized state or is using an unsupported flow control
    /// mode. Setting a flow control mode with `set_flow_control()` should initialize the flow
    /// control mode to a supported value.
<<<<<<< HEAD
    fn flow_control(&self) -> serialport::Result<::FlowControl> {
=======
    fn flow_control(&self) -> ::Result<::FlowControl> {
>>>>>>> 872e1814
        self.inner.flow_control()
    }

    /// Returns the parity-checking mode.
    ///
    /// This function returns `None` if the parity mode could not be determined. This may occur if
    /// the hardware is in an uninitialized state or is using a non-standard parity mode. Setting
    /// a parity mode with `set_parity()` should initialize the parity mode to a supported value.
<<<<<<< HEAD
    fn parity(&self) -> serialport::Result<::Parity> {
=======
    fn parity(&self) -> ::Result<::Parity> {
>>>>>>> 872e1814
        self.inner.parity()
    }

    /// Returns the number of stop bits.
    ///
    /// This function returns `None` if the number of stop bits could not be determined. This may
    /// occur if the hardware is in an uninitialized state or is using an unsupported stop bit
    /// configuration. Setting the number of stop bits with `set_stop-bits()` should initialize the
    /// stop bits to a supported value.
<<<<<<< HEAD
    fn stop_bits(&self) -> serialport::Result<::StopBits> {
=======
    fn stop_bits(&self) -> ::Result<::StopBits> {
>>>>>>> 872e1814
        self.inner.stop_bits()
    }

    /// Returns the current timeout. This parameter is const and equal to zero and implemented due
    /// to required for trait completeness.
    fn timeout(&self) -> Duration {
        Duration::from_secs(0)
    }

    // Port settings setters

    /// Applies all settings for a struct. This isn't guaranteed to involve only
    /// a single call into the driver, though that may be done on some
    /// platforms.
    fn set_all(&mut self, settings: &SerialPortSettings) -> ::Result<()> {
        self.inner.set_all(settings)
    }

    /// Sets the baud rate.
    ///
    /// ## Errors
    ///
    /// If the implementation does not support the requested baud rate, this function may return an
    /// `InvalidInput` error. Even if the baud rate is accepted by `set_baud_rate()`, it may not be
    /// supported by the underlying hardware.
<<<<<<< HEAD
    fn set_baud_rate(&mut self, baud_rate: u32) -> serialport::Result<()> {
=======
    fn set_baud_rate(&mut self, baud_rate: u32) -> ::Result<()> {
>>>>>>> 872e1814
        self.inner.set_baud_rate(baud_rate)
    }

    /// Sets the character size.
    fn set_data_bits(&mut self, data_bits: ::DataBits) -> ::Result<()> {
        self.inner.set_data_bits(data_bits)
    }

    /// Sets the flow control mode.
    fn set_flow_control(&mut self, flow_control: ::FlowControl) -> ::Result<()> {
        self.inner.set_flow_control(flow_control)
    }

    /// Sets the parity-checking mode.
    fn set_parity(&mut self, parity: ::Parity) -> ::Result<()> {
        self.inner.set_parity(parity)
    }

    /// Sets the number of stop bits.
    fn set_stop_bits(&mut self, stop_bits: ::StopBits) -> ::Result<()> {
        self.inner.set_stop_bits(stop_bits)
    }

    /// Sets the timeout for future I/O operations. This parameter is ignored but
    /// required for trait completeness.
    fn set_timeout(&mut self, _: Duration) -> ::Result<()> {
        Ok(())
    }

    // Functions for setting non-data control signal pins

    /// Sets the state of the RTS (Request To Send) control signal.
    ///
    /// Setting a value of `true` asserts the RTS control signal. `false` clears the signal.
    ///
    /// ## Errors
    ///
    /// This function returns an error if the RTS control signal could not be set to the desired
    /// state on the underlying hardware:
    ///
    /// * `NoDevice` if the device was disconnected.
    /// * `Io` for any other type of I/O error.
    fn write_request_to_send(&mut self, level: bool) -> ::Result<()> {
        self.inner.write_request_to_send(level)
    }

    /// Writes to the Data Terminal Ready pin
    ///
    /// Setting a value of `true` asserts the DTR control signal. `false` clears the signal.
    ///
    /// ## Errors
    ///
    /// This function returns an error if the DTR control signal could not be set to the desired
    /// state on the underlying hardware:
    ///
    /// * `NoDevice` if the device was disconnected.
    /// * `Io` for any other type of I/O error.
    fn write_data_terminal_ready(&mut self, level: bool) -> ::Result<()> {
        self.inner.write_data_terminal_ready(level)
    }

    // Functions for reading additional pins

    /// Reads the state of the CTS (Clear To Send) control signal.
    ///
    /// This function returns a boolean that indicates whether the CTS control signal is asserted.
    ///
    /// ## Errors
    ///
    /// This function returns an error if the state of the CTS control signal could not be read
    /// from the underlying hardware:
    ///
    /// * `NoDevice` if the device was disconnected.
    /// * `Io` for any other type of I/O error.
    fn read_clear_to_send(&mut self) -> ::Result<bool> {
        self.inner.read_clear_to_send()
    }

    /// Reads the state of the Data Set Ready control signal.
    ///
    /// This function returns a boolean that indicates whether the DSR control signal is asserted.
    ///
    /// ## Errors
    ///
    /// This function returns an error if the state of the DSR control signal could not be read
    /// from the underlying hardware:
    ///
    /// * `NoDevice` if the device was disconnected.
    /// * `Io` for any other type of I/O error.
    fn read_data_set_ready(&mut self) -> ::Result<bool> {
        self.inner.read_data_set_ready()
    }

    /// Reads the state of the Ring Indicator control signal.
    ///
    /// This function returns a boolean that indicates whether the RI control signal is asserted.
    ///
    /// ## Errors
    ///
    /// This function returns an error if the state of the RI control signal could not be read from
    /// the underlying hardware:
    ///
    /// * `NoDevice` if the device was disconnected.
    /// * `Io` for any other type of I/O error.
    fn read_ring_indicator(&mut self) -> ::Result<bool> {
        self.inner.read_ring_indicator()
    }

    /// Reads the state of the Carrier Detect control signal.
    ///
    /// This function returns a boolean that indicates whether the CD control signal is asserted.
    ///
    /// ## Errors
    ///
    /// This function returns an error if the state of the CD control signal could not be read from
    /// the underlying hardware:
    ///
    /// * `NoDevice` if the device was disconnected.
    /// * `Io` for any other type of I/O error.
    fn read_carrier_detect(&mut self) -> ::Result<bool> {
        self.inner.read_carrier_detect()
    }

    /// Gets the number of bytes available to be read from the input buffer.
    ///
    /// # Errors
    ///
    /// This function may return the following errors:
    ///
    /// * `NoDevice` if the device was disconnected.
    /// * `Io` for any other type of I/O error.
    fn bytes_to_read(&self) -> ::Result<u32> {
        self.inner.bytes_to_read()
    }

    /// Get the number of bytes written to the output buffer, awaiting transmission.
    ///
    /// # Errors
    ///
    /// This function may return the following errors:
    ///
    /// * `NoDevice` if the device was disconnected.
    /// * `Io` for any other type of I/O error.
    fn bytes_to_write(&self) -> ::Result<u32> {
        self.inner.bytes_to_write()
    }

    /// Discards all bytes from the serial driver's input buffer and/or output buffer.
    ///
    /// # Errors
    ///
    /// This function may return the following errors:
    ///
    /// * `NoDevice` if the device was disconnected.
    /// * `Io` for any other type of I/O error.
    fn clear(&self, buffer_to_clear: ClearBuffer) -> ::Result<()> {
        self.inner.clear(buffer_to_clear)
    }

    /// Attempts to clone the `SerialPort`. This allow you to write and read simultaneously from the
    /// same serial connection. Please note that if you want a real asynchronous serial port you
    /// should look at [mio-serial](https://crates.io/crates/mio-serial) or
    /// [tokio-serial](https://crates.io/crates/tokio-serial).
    ///
    /// Also, you must be very carefull when changing the settings of a cloned `SerialPort` : since
    /// the settings are cached on a per object basis, trying to modify them from two different
    /// objects can cause some nasty behavior.
    ///
    /// # Errors
    ///
    /// This function returns an error if the serial port couldn't be cloned.
    fn try_clone(&self) -> ::Result<Box<SerialPort>> {
        self.inner.try_clone()
    }
}

impl Read for Serial {
    fn read(&mut self, bytes: &mut [u8]) -> io::Result<usize> {
        match unsafe {
            libc::read(
                self.as_raw_fd(),
                bytes.as_ptr() as *mut libc::c_void,
                bytes.len() as libc::size_t,
            )
        } {
            x if x >= 0 => Ok(x as usize),
            _ => Err(io::Error::last_os_error()),
        }
    }
}

impl Write for Serial {
    fn write(&mut self, bytes: &[u8]) -> io::Result<usize> {
        match unsafe {
            libc::write(
                self.as_raw_fd(),
                bytes.as_ptr() as *const libc::c_void,
                bytes.len() as libc::size_t,
            )
        } {
            x if x >= 0 => Ok(x as usize),
            _ => Err(io::Error::last_os_error()),
        }
    }

    fn flush(&mut self) -> io::Result<()> {
        termios::tcdrain(self.inner.as_raw_fd())
            .map_err(|e| io::Error::new(io::ErrorKind::Other, e.to_string()))
        //self.inner.flush()
    }
}

impl<'a> Read for &'a Serial {
    fn read(&mut self, bytes: &mut [u8]) -> io::Result<usize> {
        match unsafe {
            libc::read(
                self.as_raw_fd(),
                bytes.as_ptr() as *mut libc::c_void,
                bytes.len() as libc::size_t,
            )
        } {
            x if x >= 0 => Ok(x as usize),
            _ => Err(io::Error::last_os_error()),
        }
    }
}

impl<'a> Write for &'a Serial {
    fn write(&mut self, bytes: &[u8]) -> io::Result<usize> {
        match unsafe {
            libc::write(
                self.as_raw_fd(),
                bytes.as_ptr() as *const libc::c_void,
                bytes.len() as libc::size_t,
            )
        } {
            x if x >= 0 => Ok(x as usize),
            _ => Err(io::Error::last_os_error()),
        }
    }

    fn flush(&mut self) -> io::Result<()> {
        termios::tcdrain(self.inner.as_raw_fd())
            .map_err(|e| io::Error::new(io::ErrorKind::Other, e.to_string()))
    }
}

impl AsRawFd for Serial {
    fn as_raw_fd(&self) -> RawFd {
        self.inner.as_raw_fd()
    }
}

impl IntoRawFd for Serial {
    fn into_raw_fd(self) -> RawFd {
        self.inner.into_raw_fd()
    }
}

impl FromRawFd for Serial {
    unsafe fn from_raw_fd(fd: RawFd) -> Self {
        let port = TTYPort::from_raw_fd(fd);
        Serial { inner: port }
    }
}

impl Evented for Serial {
    fn register(
        &self,
        poll: &Poll,
        token: Token,
        interest: Ready,
        opts: PollOpt,
    ) -> io::Result<()> {
        EventedFd(&self.as_raw_fd()).register(poll, token, interest, opts)
    }

    fn reregister(
        &self,
        poll: &Poll,
        token: Token,
        interest: Ready,
        opts: PollOpt,
    ) -> io::Result<()> {
        EventedFd(&self.as_raw_fd()).reregister(poll, token, interest, opts)
    }

    fn deregister(&self, poll: &Poll) -> io::Result<()> {
        EventedFd(&self.as_raw_fd()).deregister(poll)
    }
}<|MERGE_RESOLUTION|>--- conflicted
+++ resolved
@@ -147,11 +147,7 @@
     /// This function returns `None` if the baud rate could not be determined. This may occur if
     /// the hardware is in an uninitialized state. Setting a baud rate with `set_baud_rate()`
     /// should initialize the baud rate to a supported value.
-<<<<<<< HEAD
-    fn baud_rate(&self) -> serialport::Result<u32> {
-=======
     fn baud_rate(&self) -> ::Result<u32> {
->>>>>>> 872e1814
         self.inner.baud_rate()
     }
 
@@ -161,11 +157,7 @@
     /// if the hardware is in an uninitialized state or is using a non-standard character size.
     /// Setting a baud rate with `set_char_size()` should initialize the character size to a
     /// supported value.
-<<<<<<< HEAD
-    fn data_bits(&self) -> serialport::Result<::DataBits> {
-=======
     fn data_bits(&self) -> ::Result<::DataBits> {
->>>>>>> 872e1814
         self.inner.data_bits()
     }
 
@@ -175,11 +167,7 @@
     /// occur if the hardware is in an uninitialized state or is using an unsupported flow control
     /// mode. Setting a flow control mode with `set_flow_control()` should initialize the flow
     /// control mode to a supported value.
-<<<<<<< HEAD
-    fn flow_control(&self) -> serialport::Result<::FlowControl> {
-=======
     fn flow_control(&self) -> ::Result<::FlowControl> {
->>>>>>> 872e1814
         self.inner.flow_control()
     }
 
@@ -188,11 +176,7 @@
     /// This function returns `None` if the parity mode could not be determined. This may occur if
     /// the hardware is in an uninitialized state or is using a non-standard parity mode. Setting
     /// a parity mode with `set_parity()` should initialize the parity mode to a supported value.
-<<<<<<< HEAD
-    fn parity(&self) -> serialport::Result<::Parity> {
-=======
     fn parity(&self) -> ::Result<::Parity> {
->>>>>>> 872e1814
         self.inner.parity()
     }
 
@@ -202,11 +186,7 @@
     /// occur if the hardware is in an uninitialized state or is using an unsupported stop bit
     /// configuration. Setting the number of stop bits with `set_stop-bits()` should initialize the
     /// stop bits to a supported value.
-<<<<<<< HEAD
-    fn stop_bits(&self) -> serialport::Result<::StopBits> {
-=======
     fn stop_bits(&self) -> ::Result<::StopBits> {
->>>>>>> 872e1814
         self.inner.stop_bits()
     }
 
@@ -232,11 +212,7 @@
     /// If the implementation does not support the requested baud rate, this function may return an
     /// `InvalidInput` error. Even if the baud rate is accepted by `set_baud_rate()`, it may not be
     /// supported by the underlying hardware.
-<<<<<<< HEAD
-    fn set_baud_rate(&mut self, baud_rate: u32) -> serialport::Result<()> {
-=======
     fn set_baud_rate(&mut self, baud_rate: u32) -> ::Result<()> {
->>>>>>> 872e1814
         self.inner.set_baud_rate(baud_rate)
     }
 
